import networkx as nx
import matplotlib.pyplot as plt
import numpy as np
import random
import pandas as pd
from .CascadingFailure import CascadingFailureSimulation
from mpl_toolkits.mplot3d import Axes3D
from typing import Dict, List, Tuple, Optional

def load_network(filepath: str) -> nx.Graph:
    """
    Load a network from a GraphML file and relabel nodes as integers.

    Args:
        filepath (str): Path to the GraphML file.

    Returns:
        nx.Graph: A NetworkX graph with integer-labeled nodes.
    """
    G = nx.read_graphml(filepath)
    G = nx.relabel_nodes(G, {node: int(node) for node in G.nodes()})
    return G

def load_attack_results_from_csv(filename: str) -> Tuple[List[float], Dict[str, List[float]]]:
    """
    Load simulation results from a CSV file.

    Args:
        filename (str): Path to the CSV file.

    Returns:
        Tuple[List[float], Dict[str, List[float]]]: A tuple containing a list of alpha values and a dictionary of results.
    """
    df = pd.read_csv(filename)
    alpha = df["Alpha"].tolist()
    results = df.drop(columns=["Alpha"]).to_dict(orient="list")
    return alpha, results

def initialize_simulation(G: nx.Graph) -> CascadingFailureSimulation:
    """
    Initialize a cascading failure simulation for a given graph.

    Args:
        G (nx.Graph): The network graph.

    Returns:
        CascadingFailureSimulation: An initialized simulation instance.
    """
    simulation = CascadingFailureSimulation(G)
    simulation.calculate_centrality_measures()
    return simulation

def simulation_capacity(
    initial_failures: List[int],
    centrality: str,
    simulation: CascadingFailureSimulation,
    capacity_list: List[float]
) -> List[float]:
    """
    Run a cascading failure simulation for different capacity values.

    Args:
        initial_failures (List[int]): List of initially failed nodes.
        centrality (str): Centrality measure used for capacity allocation.
        simulation (CascadingFailureSimulation): The simulation instance.
        capacity_list (List[float]): List of total capacity values.

    Returns:
        List[float]: List of fraction of failed nodes for each capacity value.
    """
    sum_centrality = simulation.calculate_centrality_measures()
    I_list = []
    for c in capacity_list:
        simulation.calculate_initial_load(centrality_type=centrality, sum_centrality=sum_centrality)
        simulation.calculate_capacity(total_capacity=c)
        _, _, I, _ = simulation.simulate_cascading_failure(initial_failures)
        I_list.append(I)
    return I_list

def run_prevention_mechanism_simulations(
    simulation: CascadingFailureSimulation,
    alpha_values: List[float],
    prevention_mechanisms: List[str],
    num_simulations: int
) -> Dict[str, Dict[str, np.ndarray]]:
    """
    Run cascading failure simulations with different prevention mechanisms.

    Args:
        simulation (CascadingFailureSimulation): The simulation instance.
        alpha_values (List[float]): List of alpha values.
        prevention_mechanisms (List[str]): List of prevention mechanisms.
        num_simulations (int): Number of simulations to run.

    Returns:
        Dict[str, Dict[str, np.ndarray]]: Dictionary containing simulation results for each prevention mechanism.
    """
    total_nodes = len(simulation.G.nodes())
    results = {mechanism: {"CF": np.zeros(len(alpha_values)), "I": np.zeros(len(alpha_values)), "total_capacity": np.zeros(len(alpha_values))} for mechanism in prevention_mechanisms}
    
    for sim in range(num_simulations):
        print(f"Running simulation {sim+1}/{num_simulations}")
        initial_failures = [random.randint(1, total_nodes) for _ in range(int(total_nodes / 100))]
        
        for mechanism in prevention_mechanisms:
            print(f"Simulating with prevention mechanism: {mechanism}")
            
            for idx, alpha in enumerate(alpha_values):
                simulation.calculate_initial_load(centrality_type='degree')
                simulation.calculate_capacity(alpha=alpha, beta=1.2)
                
                _, CF, I, _ = simulation.simulate_cascading_failure(initial_failures, use_prevention=mechanism)
                results[mechanism]["CF"][idx] += CF
                results[mechanism]["I"][idx] += I
                results[mechanism]["total_capacity"][idx] += simulation.return_total_capacity()
    
    for mechanism in prevention_mechanisms:
        results[mechanism]["CF"] /= num_simulations
        results[mechanism]["I"] /= num_simulations
        results[mechanism]["total_capacity"] /= num_simulations
    
    return results

def run_target_attack_simulations(
    initial_failures: List[int],
    centrality_type: str,
    simulation: CascadingFailureSimulation,
    alpha: float = 0.2,
    beta: float = 1.0,
    alpha_list: Optional[List[float]] = None,
    beta_list: Optional[List[float]] = None,
    use_prevention: bool = False
) -> List[float]:
    """
    Run the cascading failure simulation for a specific network and centrality measure.
    It returns a list of the number of failed nodes for each alpha or beta value.

    Args:
        initial_failures (List[int]): List of initially failed nodes.
        centrality_type (str): Centrality measure used.
        simulation (CascadingFailureSimulation): The simulation instance.
        alpha (float, optional): Default alpha value. Defaults to 0.2.
        beta (float, optional): Default beta value. Defaults to 1.0.
        alpha_list (Optional[List[float]], optional): List of alpha values. Defaults to None.
        beta_list (Optional[List[float]], optional): List of beta values. Defaults to None.
        use_prevention (bool, optional): Whether to use a prevention mechanism. Defaults to False.

    Returns:
        List[float]: List of the number of failed nodes for each alpha or beta value.
    """
    I_list = []

    if alpha_list is not None:
        for a in alpha_list:
            simulation.calculate_initial_load(centrality_type=centrality_type)
            simulation.calculate_capacity(alpha=a, beta=beta)
            _, _, I, _ = simulation.simulate_cascading_failure(initial_failures, use_prevention=use_prevention)
            I_list.append(I)

    if beta_list is not None:
        for b in beta_list:
            simulation.calculate_initial_load(centrality_type=centrality_type)
            simulation.calculate_capacity(alpha=alpha, beta=b)
            _, _, I, _ = simulation.simulate_cascading_failure(initial_failures, use_prevention=use_prevention)
            I_list.append(I)

    return I_list

<<<<<<< HEAD
def run_simulation_single_pair(G, alpha, beta, initial_failures, centrality_type, simulation, sum_centrality):
    simulation.calculate_initial_load(centrality_type=centrality_type, sum_centrality=sum_centrality)
    simulation.calculate_capacity(alpha=alpha, beta=beta)
    failed_nodes, _, _, _ = simulation.simulate_cascading_failure(initial_failures)
    return len(failed_nodes) / len(G)
=======
def run_simulation_single_pair(
    G: nx.Graph,
    alpha: float,
    beta: float,
    initial_failures: List[int],
    centrality_type: str,
    simulation: CascadingFailureSimulation
) -> float:
    """
    Run a single cascading failure simulation for given parameters and return the fraction of failed nodes.

    Args:
        G (nx.Graph): The network graph.
        alpha (float): Alpha value for capacity calculation.
        beta (float): Beta value for capacity calculation.
        initial_failures (List[int]): List of initially failed nodes.
        centrality_type (str): Centrality measure used.
        simulation (CascadingFailureSimulation): The simulation instance.

    Returns:
        float: Fraction of failed nodes in the network.
    """
    simulation.calculate_initial_load(centrality_type=centrality_type)
    simulation.calculate_capacity(alpha=alpha, beta=beta)
    failed_nodes = simulation.simulate_cascading_failure(initial_failures)
    return len(failed_nodes) / len(G)

def run_simulation(
    G: nx.Graph,
    alpha: List[float],
    initial_failures: List[int],
    centrality_type: str,
    simulation: CascadingFailureSimulation,
    beta: float = 1.0
) -> List[float]:
    """
    Run cascading failure simulations for different alpha values.

    Args:
        G (nx.Graph): The network graph.
        alpha (List[float]): List of alpha values.
        initial_failures (List[int]): List of initially failed nodes.
        centrality_type (str): Centrality measure used.
        simulation (CascadingFailureSimulation): The simulation instance.
        beta (float, optional): Beta value for capacity calculation. Defaults to 1.0.

    Returns:
        List[float]: List of the fraction of failed nodes for each alpha value.
    """
    n_failed_nodes = []
    I_list = []

    for a in alpha:
        simulation.calculate_initial_load(centrality_type=centrality_type)
        simulation.calculate_capacity(alpha=a, beta=beta)
        failed_nodes = simulation.simulate_cascading_failure(initial_failures)
        n_failed_nodes.append(len(failed_nodes))
        I_list.append(len(failed_nodes) / len(G))

    return I_list
>>>>>>> bbe54629

def simulate_and_average_capacity(
    G: nx.Graph,
    centrality_types: List[str],
    capacity_list: List[float],
    num_simulations: int = 25,
    target_attack: bool = False
) -> Dict[str, List[float]]:
    """
    Simulate cascading failures multiple times and compute average failure impact across different centrality types.

    Args:
        G (nx.Graph): The network graph.
        centrality_types (List[str]): List of centrality measures to evaluate.
        capacity_list (List[float]): List of capacity values to simulate.
        num_simulations (int, optional): Number of simulations to average over. Defaults to 25.
        target_attack (bool, optional): If True, use targeted attacks based on ranked centrality. Defaults to False.

    Returns:
        Dict[str, List[float]]: Dictionary mapping each centrality type to the average failure impact.
    """
    results = {centrality: [] for centrality in centrality_types}
    total_nodes = len(G.nodes)
    num_failures = max(1, int(total_nodes * 0.01))
    simulation = CascadingFailureSimulation(G)
    
    if target_attack:
        for centrality in centrality_types:
            initial_failures = simulation.rank_centrality(centrality, num_failures)
            I = simulation_capacity(initial_failures, centrality, simulation, capacity_list)
            results[centrality] = I
            print(f"Finish simulation of the centrality type: {centrality}")
        return results
    else:
        for _ in range(num_simulations):
            initial_failures = random.sample(range(1, total_nodes - 1), num_failures)
            for centrality in centrality_types:
                I = simulation_capacity(initial_failures, centrality, simulation, capacity_list)
                results[centrality].append(I)
                print(f"Finish simulation of the centrality type: {centrality}")

        mean_results = {centrality: np.mean(results[centrality], axis=0) for centrality in centrality_types}
        return mean_results


def load_network(filepath: str) -> nx.Graph:
    """
    Load a network from a GraphML file and relabel nodes as integers.

    Args:
        filepath (str): Path to the GraphML file.

    Returns:
        nx.Graph: A NetworkX graph with integer-labeled nodes.
    """
    G = nx.read_graphml(filepath)
    G = nx.relabel_nodes(G, {node: int(node) for node in G.nodes()})
    return G

def load_attack_results_from_csv(filename: str) -> Tuple[List[float], Dict[str, List[float]]]:
    """
    Load simulation results from a CSV file.

    Args:
        filename (str): Path to the CSV file.

    Returns:
        Tuple[List[float], Dict[str, List[float]]]: A tuple containing a list of alpha values and a dictionary of results.
    """
    df = pd.read_csv(filename)
    alpha = df["Alpha"].tolist()
    results = df.drop(columns=["Alpha"]).to_dict(orient="list")
    return alpha, results

def initialize_simulation(G: nx.Graph) -> CascadingFailureSimulation:
    """
    Initialize a cascading failure simulation for a given graph.

    Args:
        G (nx.Graph): The network graph.

    Returns:
        CascadingFailureSimulation: An initialized simulation instance.
    """
    simulation = CascadingFailureSimulation(G)
    simulation.calculate_centrality_measures()
    return simulation

def simulate_and_average(
    G: nx.Graph,
    alpha: List[float],
    centrality_types: List[str],
    target_attack: bool = False,
    num_simulations: int = 30,
    beta: float = 1.2
) -> Dict[str, Tuple[np.ndarray, np.ndarray]]:
    """
    Simulate cascading failures multiple times and compute mean and standard deviation of failure impact.

    Args:
        G (nx.Graph): The network graph.
        alpha (List[float]): List of alpha values.
        centrality_types (List[str]): List of centrality measures to evaluate.
        target_attack (bool, optional): If True, use targeted attacks based on ranked centrality. Defaults to False.
        num_simulations (int, optional): Number of simulations to average over. Defaults to 30.
        beta (float, optional): Beta value for capacity calculation. Defaults to 1.2.

    Returns:
        Dict[str, Tuple[np.ndarray, np.ndarray]]: Dictionary mapping each centrality type to (mean impact, std deviation).
    """
    results = {centrality: [] for centrality in centrality_types}
    total_nodes = len(G.nodes)
    simulation = CascadingFailureSimulation(G)
    simulation.calculate_centrality_measures()
    num_failures = max(1, int(total_nodes * 0.01))
    
    if target_attack:
        for centrality in centrality_types:
            initial_failures = simulation.rank_centrality(centrality, num_failures)
            I = run_simulation(G, alpha, initial_failures, centrality, simulation, beta=beta)
            results[centrality] = (I, np.zeros_like(I))
            return results
    else:
        for _ in range(num_simulations):
            initial_failures = random.sample(range(1, total_nodes - 1), num_failures)
            for centrality in centrality_types:
                I = run_simulation(G, alpha, initial_failures, centrality, simulation, beta=beta)
                results[centrality].append(I)

        mean_results = {centrality: np.mean(results[centrality], axis=0) for centrality in centrality_types}
        std_results = {centrality: np.std(results[centrality], axis=0, ddof=1) for centrality in centrality_types}
        return {centrality: (mean_results[centrality], std_results[centrality]) for centrality in centrality_types}


def simulate_and_average_3D(
    G: any, 
    alpha_values: List[float], 
    beta_values: List[float], 
    centrality_types: List[str], 
    num_simulations: int = 5, 
    p_fail: float = 0.01
) -> Dict[str, np.ndarray]:
    """
    Simulates cascading failures on a network graph for various alpha and beta values, 
    and averages the results over multiple simulations. Results are returned as a 3D structure 
    for each centrality type, indexed by beta and alpha values.

    Args:
        G (any): The input graph on which the simulation will be run. This can be a networkx graph or 
                 another compatible graph object.
        alpha_values (List[float]): A list of alpha values to iterate over during the simulation.
        beta_values (List[float]): A list of beta values to iterate over during the simulation.
        centrality_types (List[str]): A list of centrality types (e.g., "degree", "betweenness", etc.) 
                                      to use in the simulations.
        num_simulations (int, optional): The number of simulations to run for each (alpha, beta) pair.
                                          Defaults to 5.
        p_fail (float, optional): The fraction of nodes in the graph that initially fail. Defaults to 0.01 
                                  (1% of the nodes).

    Returns:
        Dict[str, np.ndarray]: A dictionary where the keys are centrality types and the values are 2D arrays.
                                Each array corresponds to the average fractional failure for each combination 
                                of alpha and beta values, with shape (len(beta_values), len(alpha_values)).
    """
    simulation = CascadingFailureSimulation(G)
    sum_centrality = simulation.calculate_centrality_measures()  # Get sum of centralities

    # Initialize the results dictionary for storing fractional failures
    results_3D = {
        cent: np.zeros((len(beta_values), len(alpha_values))) 
        for cent in centrality_types
    }

    total_nodes = len(G)
    n_failures = max(1, int(total_nodes * p_fail))  # At least one node should fail

    # Iterate over the beta values
    for j, b in enumerate(beta_values):
        print(f"Currently at {j+1}/{len(beta_values)} for beta value {b}")
        
        # Iterate over the alpha values
        for i, a in enumerate(alpha_values):
            print(f"Currently at {i+1}/{len(alpha_values)} for alpha value {a}")
            
            # Iterate over the centrality types
            for cent in centrality_types:
                frac_acc = 0.0
                
                # Run the simulation multiple times for each combination
                for _ in range(num_simulations):
                    initial_failures = random.sample(list(G.nodes()), n_failures)
<<<<<<< HEAD
                    frac_acc += run_simulation_single_pair(G, a, b, initial_failures, cent, simulation, sum_centrality)
=======
                    frac_acc += run_simulation_single_pair(G, a, b, initial_failures, cent, simulation)
                
                # Store the average fractional failure for this centrality, alpha, and beta
>>>>>>> bbe54629
                results_3D[cent][j, i] = frac_acc / num_simulations

    return results_3D

def plot_prevention_mechanism_results(
    results: Dict[str, Dict[str, List[float]]], 
    alpha_values: List[float], 
    prevention_mechanisms: List[str], 
    num_simulations: int, 
    saveplot: bool
) -> None:
    """
    Plots the results of a cascading failure simulation for different prevention mechanisms.
    
    The function generates two plots:
    1. Cascading Failure (CF) vs Average Total Capacity
    2. Fraction of Failed Nodes (I) vs Average Total Capacity
    
    Each plot is averaged over the given number of simulations and can be optionally saved as an image.
    
    Args:
        results (Dict[str, Dict[str, List[float]]]): A dictionary containing simulation results, where the keys are 
                                                    prevention mechanisms and the values are dictionaries with 'total_capacity', 
                                                    'CF', and 'I' as keys for the respective results.
        alpha_values (List[float]): A list of alpha values used in the simulation. This is not directly used in the plotting, 
                                     but is passed for context.
        prevention_mechanisms (List[str]): A list of strings representing the names of the prevention mechanisms to plot.
        num_simulations (int): The number of simulations used for averaging.
        saveplot (bool): If True, the plots will be saved to disk as images.

    Returns:
        None: The function does not return any value; it generates and optionally saves plots.
    """
    markers = ["o", "s", "D", "^", "x"]
    line_styles = ["-", "--", "-.", ":", "-"]
    
    # Plot Cascading Failure (CF) vs Average Total Capacity
    plt.figure(figsize=(10, 6))
    for i, mechanism in enumerate(prevention_mechanisms):
        plt.plot(results[mechanism]["total_capacity"], results[mechanism]["CF"], 
                 marker=markers[i], linestyle=line_styles[i], 
                 label=mechanism, markersize=6)
    plt.xlabel("Average total capacity")
    plt.ylabel("Average CF")
    plt.title(f"Cascading Failure Robustness (CF) vs Avg tot. capacity (Averaged over {num_simulations} Simulations)")
    plt.legend()
    plt.grid()

    if saveplot:
        plt.savefig('results/plots/prevention_mechanism_CF.png')
    plt.show()

    # Plot Fraction of Failed Nodes (I) vs Average Total Capacity
    plt.figure(figsize=(10, 6))
    for i, mechanism in enumerate(prevention_mechanisms):
        plt.plot(results[mechanism]["total_capacity"], results[mechanism]["I"], 
                 marker=markers[i], linestyle=line_styles[i], 
                 label=mechanism, markersize=6)
    plt.xlabel("Average total capacity")
    plt.ylabel("Average I")
    plt.title(f"Fraction of Failed Nodes (I) vs Avg tot. capacity (Averaged over {num_simulations} Simulations)")
    plt.legend()
    plt.grid()

    if saveplot:
        plt.savefig('results/plots/prevention_mechanism_I.png')
    plt.show()

def save_prevention_results_to_csv(
    results: Dict[str, Dict[str, List[float]]], 
    alpha_values: List[float], 
    num_simulations: int, 
    filename: str
) -> None:
    """
    Saves the results of a cascading failure simulation for different prevention mechanisms to a CSV file.
    
    The function creates a DataFrame where each prevention mechanism has columns for "CF" (Cascading Failure) and "I" 
    (Fraction of Failed Nodes) values, along with the corresponding "alpha" values.

    Args:
        results (Dict[str, Dict[str, List[float]]]): A dictionary containing simulation results, where the keys are 
                                                    prevention mechanisms and the values are dictionaries with 'CF' 
                                                    and 'I' as keys for the respective results.
        alpha_values (List[float]): A list of alpha values used in the simulation.
        num_simulations (int): The number of simulations used for averaging.
        filename (str): The name of the file to save the results as a CSV.

    Returns:
        None: The function does not return any value; it saves the results to a CSV file.
    """
    # Create a DataFrame with alpha values as the first column
    df = pd.DataFrame({"alpha": alpha_values})

    # Add columns for each prevention mechanism's "CF" and "I" values
    for mechanism in results:
        df[f"CF_{mechanism}"] = results[mechanism]["CF"]
        df[f"I_{mechanism}"] = results[mechanism]["I"]

    # Save the DataFrame to a CSV file
    df.to_csv(filename, index=False)
    print(f"Results saved to {filename}")

def plot_attack_graphs(
    results: Dict[str, List[float]], 
    alpha: float = 0.2, 
    beta: float = 1, 
    alpha_list: Optional[List[float]] = None, 
    beta_list: Optional[List[float]] = None, 
    capacity_list: Optional[List[float]] = None, 
    network_type: Optional[str] = None, 
    file_name: Optional[str] = None
) -> None:
    """
    Plots the mean fraction of failed nodes for different centrality measures (e.g., degree, betweenness) 
    as a function of varying parameters (alpha, beta, or capacity) across multiple network types.

    The function can plot the results for:
    1. Alpha values, with beta fixed.
    2. Beta values, with alpha fixed.
    3. Capacity values, with no specific alpha or beta.

    Args:
        results (Dict[str, List[float]]): A dictionary where the keys are centrality measures (e.g., "degree", "betweenness")
                                          and the values are lists of mean fraction of failed nodes corresponding to 
                                          varying parameters (alpha, beta, or capacity).
        alpha (float, optional): The alpha value for fixed parameters, default is 0.2.
        beta (float, optional): The beta value for fixed parameters, default is 1.
        alpha_list (Optional[List[float]], optional): A list of alpha values for varying the alpha parameter. Default is None.
        beta_list (Optional[List[float]], optional): A list of beta values for varying the beta parameter. Default is None.
        capacity_list (Optional[List[float]], optional): A list of capacity values for varying the network's capacity. Default is None.
        network_type (Optional[str], optional): A string representing the network type (e.g., "scale-free", "random"). Default is None.
        file_name (Optional[str], optional): The filename to save the plot. If None, the plot will be shown instead of saved. Default is None.

    Returns:
        None: The function generates a plot and optionally saves it to a file.
    """
    plt.figure(figsize=(10, 6))
    
    # Loop through each centrality measure and its corresponding result
    for centrality, mean_result in results.items():
        if alpha_list is not None:
            plt.plot(alpha_list, mean_result, label=f"{centrality.capitalize()} Centrality", marker='o')
            plt.title(fr"Mean Fraction of Failed Nodes vs. $\alpha$ ({network_type}), with $\beta$={beta}")
            plt.xlabel(fr"$\alpha$")
        elif beta_list is not None:
            plt.plot(beta_list, mean_result, label=f"{centrality.capitalize()} Centrality", marker='o')
            plt.title(fr"Mean Fraction of Failed Nodes vs. $\beta$ ({network_type}), with $\alpha$={alpha}")
            plt.xlabel(fr"$\beta$")
        elif capacity_list is not None: 
            plt.plot(capacity_list, mean_result, label=f"{centrality.capitalize()} Centrality", marker='o')
            plt.title(fr"Mean Fraction of Failed Nodes vs. Total Capacity ({network_type})")
            plt.xlabel("Total Capacity")
        else:
            raise ValueError("No input of varying variables (alpha/beta/capacity)")

    plt.ylabel("Mean Fraction of Failed Nodes (I)")
    plt.legend()
    plt.grid()

    # Save the plot if file_name is provided, otherwise show the plot
    if file_name is not None: 
        if alpha_list is not None: 
            plt.savefig(fr'results/plots/{file_name}_beta_{beta}.png') 
        elif beta_list is not None: 
            plt.savefig(fr'results/plots/{file_name}_alpha_{alpha}.png') 
        elif capacity_list is not None:
            plt.savefig(fr'results/plots/{file_name}.png') 
        else: 
            raise ValueError("No input of varying variables (alpha/beta/capacity)")
    else: 
        plt.show()
        
def plot_3D_results_from_csv(filename: str) -> None:
    """
    Plots 3D surface plots of the fraction of failed nodes (I) for different centrality measures 
    as a function of alpha and beta values, based on data from a CSV file.

    The CSV file is expected to have the following columns:
    - 'centrality': The centrality measure used (e.g., "degree", "betweenness").
    - 'alpha': The alpha value used in the simulation.
    - 'beta': The beta value used in the simulation.
    - 'I': The fraction of failed nodes for the given centrality, alpha, and beta.

    Args:
        filename (str): The path to the CSV file containing the simulation results.

    Returns:
        None: The function generates 3D plots and displays them.
    """
    # Read the CSV file into a DataFrame
    df = pd.read_csv(filename)

    # Get unique centrality types and sort the alpha and beta values
    centrality_types = df['centrality'].unique()
    alpha_vals = np.sort(df['alpha'].unique())
    beta_vals = np.sort(df['beta'].unique())
    
    # Create meshgrid for alpha and beta values
    A, B = np.meshgrid(alpha_vals, beta_vals)
    
    # Number of centralities to create subplots for
    num_centralities = len(centrality_types)
    
    # Create a figure with subplots
    fig = plt.figure(figsize=(6 * num_centralities, 6))  

    # Loop through each centrality type and plot a 3D surface
    for idx, cent in enumerate(centrality_types, start=1):
        ax = fig.add_subplot(1, num_centralities, idx, projection='3d')
        
        # Pivot the DataFrame to create a matrix for 'I' values
        pivot_df = df[df['centrality'] == cent].pivot(index='beta', columns='alpha', values='I')

        Z = pivot_df.values  # Z values for the surface plot
        surf = ax.plot_surface(A, B, Z, cmap='viridis', edgecolor='none', alpha=0.8)
        
        # Set plot titles and labels
        ax.set_title(f"Centrality: {cent.capitalize()}", fontsize=14)
        ax.set_xlabel(r"$\alpha$", fontsize=12)
        ax.set_ylabel(r"$\beta$", fontsize=12)
        ax.set_zlabel("Fraction Failed (I)", fontsize=12)
        
        # Adjust the viewing angle
        ax.view_init(elev=25, azim=60)  

    # Adjust layout to prevent overlap and display the plot
    plt.tight_layout()
    plt.show()
def save_attack_results_to_csv(
    results: dict, 
    filename: str, 
    alpha_list: Optional[List[float]] = None, 
    beta_list: Optional[List[float]] = None, 
    capacity_list: Optional[List[float]] = None
) -> None:
    """
    Saves the simulation results to a CSV file, adding columns for alpha, beta, or total capacity 
    based on the provided lists.

    Args:
        results (dict): A dictionary containing simulation results. The keys should be column names,
                         and the values should be lists of results.
        filename (str): The name of the file to save the results to.
        alpha_list (Optional[List[float]], optional): A list of alpha values for the simulation. Default is None.
        beta_list (Optional[List[float]], optional): A list of beta values for the simulation. Default is None.
        capacity_list (Optional[List[float]], optional): A list of total capacity values for the simulation. Default is None.

    Returns:
        None: The function saves the results to a CSV file and prints a confirmation message.
    """
    # Create DataFrame from the results dictionary
    df = pd.DataFrame(results)

    # Add the appropriate column (alpha, beta, or capacity)
    if alpha_list is not None: 
        df.insert(0, "Alpha", alpha_list)
    elif beta_list is not None: 
        df.insert(0, "Beta", beta_list)
    elif capacity_list is not None: 
        df.insert(0, "Total_Capacity", capacity_list)
    else: 
        raise ValueError("No input of varying variables (alpha/beta/capacity)")
    
    # Save to CSV
    df.to_csv(filename, index=False)
    print(f"Results saved to {filename}")

def save_results_3D_to_csv(
    results_3D: Dict[str, np.ndarray], 
    alpha_vals: List[float], 
    beta_vals: List[float], 
    filename: str
) -> None:
    """
    Saves the 3D simulation results (centrality, alpha, beta, and fraction of failed nodes) to a CSV file.
    
    Args:
        results_3D (Dict[str, np.ndarray]): A dictionary where the keys are centrality types (e.g., "degree", "betweenness") 
                                             and the values are 2D numpy arrays representing the simulation results.
        alpha_vals (List[float]): A list of alpha values.
        beta_vals (List[float]): A list of beta values.
        filename (str): The path to save the results CSV file.

    Returns:
        None: The function saves the results to a CSV file and prints a confirmation message.
    """
    rows = []

    # Loop through each centrality and its corresponding result matrix
    for cent, matrix in results_3D.items():
        for j, b in enumerate(beta_vals):
            for i, a in enumerate(alpha_vals):
                rows.append({
                    "alpha": a,
                    "beta": b,
                    "I": matrix[j, i],
                    "centrality": cent
                })

    # Create DataFrame from rows
    df = pd.DataFrame(rows)

    # Save to CSV
    df.to_csv(filename, index=False)
<<<<<<< HEAD
    print(f"results saved to: {filename}")
=======
    print(f"Results saved to: {filename}")

>>>>>>> bbe54629
<|MERGE_RESOLUTION|>--- conflicted
+++ resolved
@@ -166,13 +166,6 @@
 
     return I_list
 
-<<<<<<< HEAD
-def run_simulation_single_pair(G, alpha, beta, initial_failures, centrality_type, simulation, sum_centrality):
-    simulation.calculate_initial_load(centrality_type=centrality_type, sum_centrality=sum_centrality)
-    simulation.calculate_capacity(alpha=alpha, beta=beta)
-    failed_nodes, _, _, _ = simulation.simulate_cascading_failure(initial_failures)
-    return len(failed_nodes) / len(G)
-=======
 def run_simulation_single_pair(
     G: nx.Graph,
     alpha: float,
@@ -197,7 +190,7 @@
     """
     simulation.calculate_initial_load(centrality_type=centrality_type)
     simulation.calculate_capacity(alpha=alpha, beta=beta)
-    failed_nodes = simulation.simulate_cascading_failure(initial_failures)
+    failed_nodes, _, _, _ = simulation.simulate_cascading_failure(initial_failures)
     return len(failed_nodes) / len(G)
 
 def run_simulation(
@@ -233,7 +226,6 @@
         I_list.append(len(failed_nodes) / len(G))
 
     return I_list
->>>>>>> bbe54629
 
 def simulate_and_average_capacity(
     G: nx.Graph,
@@ -425,13 +417,9 @@
                 # Run the simulation multiple times for each combination
                 for _ in range(num_simulations):
                     initial_failures = random.sample(list(G.nodes()), n_failures)
-<<<<<<< HEAD
-                    frac_acc += run_simulation_single_pair(G, a, b, initial_failures, cent, simulation, sum_centrality)
-=======
                     frac_acc += run_simulation_single_pair(G, a, b, initial_failures, cent, simulation)
                 
                 # Store the average fractional failure for this centrality, alpha, and beta
->>>>>>> bbe54629
                 results_3D[cent][j, i] = frac_acc / num_simulations
 
     return results_3D
@@ -737,9 +725,5 @@
 
     # Save to CSV
     df.to_csv(filename, index=False)
-<<<<<<< HEAD
-    print(f"results saved to: {filename}")
-=======
     print(f"Results saved to: {filename}")
 
->>>>>>> bbe54629
